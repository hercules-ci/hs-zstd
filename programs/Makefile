--- conflicted
+++ resolved
@@ -33,16 +33,12 @@
 
 DESTDIR?=
 PREFIX ?= /usr/local
-<<<<<<< HEAD
 BINDIR  = $(PREFIX)/bin
 MANDIR  = $(PREFIX)/share/man/man1
 
 ZSTDDIR = ../lib
 
-CPPFLAGS= -I$(ZSTDDIR)/common -DXXH_NAMESPACE=ZSTD_
-=======
-CPPFLAGS= -I../lib/common -I../lib/dictBuilder
->>>>>>> cf6edcd0
+CPPFLAGS= -I$(ZSTDDIR)/common -I$(ZSTDDIR)/dictBuilder -DXXH_NAMESPACE=ZSTD_
 CFLAGS ?= -O3  # -falign-loops=32   # not always beneficial
 CFLAGS += -Wall -Wextra -Wcast-qual -Wcast-align -Wshadow -Wstrict-aliasing=1 -Wswitch-enum -Wstrict-prototypes -Wundef
 FLAGS   = $(CPPFLAGS) $(CFLAGS) $(LDFLAGS) $(MOREFLAGS)
